﻿////////////////////////////
//   ASSETSTOOLS.NET PLUGINS
//   Hey, watch out! This   
//   library isn't done yet.
//   You've been warned!    

using Mono.Cecil;
using System.Collections.Generic;
using System.Diagnostics;
using System.IO;
using System.Linq;

//see https://docs.unity3d.com/Manual/class-ScriptableObject.html for some serialized data info
//also https://docs.unity3d.com/ScriptReference/SerializeField.html
namespace AssetsTools.NET.Extra
{
    public class MonoClass
    {
        public uint childrenCount;
        public AssetTypeTemplateField[] children;
        private AssemblyDefinition assembly;
        public bool Read(string typeName, string assemblyLocation)
        {
            DefaultAssemblyResolver resolver = new DefaultAssemblyResolver();
            resolver.AddSearchDirectory(Path.GetDirectoryName(assemblyLocation));
            ReaderParameters readerParameters = new ReaderParameters();
            readerParameters.AssemblyResolver = resolver;
            assembly = AssemblyDefinition.ReadAssembly(assemblyLocation, readerParameters);

            children = new AssetTypeTemplateField[] { };
            children = RecursiveTypeLoad(assembly.MainModule, typeName, children);
            childrenCount = (uint)children.Length;
            return true;
        }
        public AssetTypeTemplateField[] RecursiveTypeLoad(ModuleDefinition module, string typeName, AssetTypeTemplateField[] attf)
        {
            TypeDefinition type = module.GetTypes()
                .Where(t => t.Name.Equals(typeName))
                .Select(t => t)
                .First();

            return RecursiveTypeLoad(module, type, attf);
        }
        public AssetTypeTemplateField[] RecursiveTypeLoad(ModuleDefinition module, TypeDefinition type, AssetTypeTemplateField[] attf)
        {
            if (type.BaseType.Name != "Object" &&
                type.BaseType.Name != "MonoBehaviour" &&
                type.BaseType.Name != "ScriptableObject")
            {
                TypeDefinition typeDef = type.BaseType.Resolve();
                attf = RecursiveTypeLoad(typeDef.Module, typeDef, attf);
            }

            AssetTypeTemplateField[] newChildren = ReadTypes(type);
            return attf.Concat(newChildren).ToArray(); //-todo, why would you use arrays?
            //children = children.Concat(newChildren).ToArray();
        }
        public AssetTypeTemplateField[] ReadTypes(TypeDefinition type)
        {
            FieldDefinition[] acceptableFields = GetAcceptableFields(type);
            AssetTypeTemplateField[] localChildren = new AssetTypeTemplateField[acceptableFields.Length];
            for (int i = 0; i < localChildren.Length; i++)
            {
                AssetTypeTemplateField field = new AssetTypeTemplateField();
                FieldDefinition fieldDef = acceptableFields[i];
                TypeDefinition fieldType = fieldDef.FieldType.Resolve();
                if (fieldType.Name.StartsWith("List")) //should always be `1 but 'cha never know
                {
                    fieldType = ((GenericInstanceType)fieldDef.FieldType).GenericArguments[0].Resolve();
                }
                string arrayFixedName = fieldType.Name;
                if ((fieldType.Name.EndsWith("[]") && !fieldType.Name.EndsWith("[][]")) ||
                     fieldType.Name.EndsWith("`1")) {
                    arrayFixedName = arrayFixedName.Substring(0, arrayFixedName.Length - 2);
                }
                field.name = fieldDef.Name;
                field.type = ConvertBaseToPrimitive(arrayFixedName);
                if (fieldType.IsEnum)
                {
                    field.valueType = EnumValueTypes.ValueType_Int32;
                } else
                {
                    field.valueType = AssetTypeValueField.GetValueTypeByTypeName(field.type);
                }
                field.isArray = fieldDef.FieldType.IsArray;
                field.align = IsAlignable(field.valueType);
                field.hasValue = (field.valueType == EnumValueTypes.ValueType_None) ? false : true;
                if (IsAcceptablePrimitiveType(fieldType))
                {
                    field.childrenCount = 0;
                    field.children = new AssetTypeTemplateField[] { };
                } else if (DerivesFromUEObject(fieldType))
                {
                    SetPPtr(field);
                } else if (fieldType.Name.Equals("String"))
                {
                    SetString(field);
                }else if (IsAcceptableUnityType(fieldType))
                {
                    SetSpecialUnity(field, fieldType);
<<<<<<< HEAD
                } else if (DerivesFromUEObject(fieldType))
                {
                    SetPPtr(field);
                } else if (fieldType.IsSerializable)
                {
                    SetSerialized(field, fieldType);
                }
=======
                } 
>>>>>>> 7bee484c
                string baseFieldType = fieldDef.FieldType.Name;
                if ((baseFieldType.EndsWith("[]") && !baseFieldType.EndsWith("[][]")) //IsArray won't work here for whatever reason
                    || baseFieldType.StartsWith("List"))
                {
                    field = SetArray(field, fieldType);
                }
                localChildren[i] = field;
            }
            return localChildren;
        }
        //todo- wtf
        //nothing more can be said
        public FieldDefinition[] GetAcceptableFields(TypeDefinition typeDef)
        {
            /*foreach (FieldDefinition def in typeDef.Fields)
            {
                if (def.Name == "m_ObjectArgument")
                {
                    if ((def.Attributes.HasFlag(FieldAttributes.Public) ||
                        def.CustomAttributes.Any(a => a.AttributeType.Name.Equals("SerializeField"))))
                    {
                        Debug.WriteLine("has publiblicity");
                    }
                    if ((def.FieldType.Resolve().IsValueType ||
                        def.FieldType.Resolve().IsSerializable ||
                        DerivesFromUEObject(def.FieldType.Resolve()) ||
                        IsAcceptableUnityType(def.FieldType.Resolve())))
                    {
                        Debug.WriteLine("serializable type");
                    }
                    Debug.WriteLine(def.FieldType.Resolve().FullName);
                    if (!def.Attributes.HasFlag(FieldAttributes.Static) &&
                    !def.Attributes.HasFlag(FieldAttributes.NotSerialized) &&
                    !def.IsInitOnly &&
                    !def.HasConstant)
                    {
                        Debug.WriteLine("misc");
                    }
                }
            }*/
            return typeDef.Fields
                .Where(f =>
                    (f.Attributes.HasFlag(FieldAttributes.Public) ||
                        f.CustomAttributes.Any(a => a.AttributeType.Name.Equals("SerializeField"))) && //will not check for serialized field on things that cannot be serialized so watch out
                    (f.FieldType.Resolve().IsValueType ||
                        f.FieldType.Resolve().IsSerializable ||
                        DerivesFromUEObject(f.FieldType.Resolve()) ||
                        IsAcceptableUnityType(f.FieldType.Resolve())) &&
                    !f.Attributes.HasFlag(FieldAttributes.Static) &&
                    !f.Attributes.HasFlag(FieldAttributes.NotSerialized) &&
                    !f.IsInitOnly &&
                    !f.HasConstant) //&&
                    //!f.CustomAttributes.Any(a => a.AttributeType.Name.Equals("HideInInspector")))
                .Select(f => f)
                .ToArray();
        }
        public Dictionary<string, string> baseToPrimitive = new Dictionary<string, string>()
        {
            {"Boolean","bool"},
            {"Int64","long"},
            {"Int16","short"},
            {"UInt64","ulong"},
            {"UInt32","uint"},
            {"UInt16","ushort"},
            {"Char","char"},
            {"Byte","byte"},
            {"SByte","sbyte"},
            {"Double","double"},
            {"Single","float"},
            {"Int32","int"}
        };
        public string ConvertBaseToPrimitive(string name)
        {
            if (baseToPrimitive.ContainsKey(name))
            {
                return baseToPrimitive[name];
            }
            return name;
        }
        public bool IsAcceptablePrimitiveType(TypeDefinition typeDef)
        {
            string name = typeDef.Name;
            if (typeDef.IsEnum ||
                name == "Boolean" ||
                name == "Int64" ||
                name == "Int16" ||
                name == "UInt64" ||
                name == "UInt32" ||
                name == "UInt16" ||
                name == "Char" ||
                name == "Byte" ||
                name == "SByte" ||
                name == "Double" ||
                name == "Single" ||
                name == "Int32") return true;
            return false;
        }
        //Not a complete list! Todo!
        public bool IsAcceptableUnityType(TypeDefinition typeDef)
        {
            string name = typeDef.Name;
            if (name == "Color" ||
                name == "Color32" ||
                name == "Gradient" ||
                name == "Vector2" ||
                name == "Vector3" ||
                name == "Vector4" ||
                name == "LayerMask" ||
                name == "Quaternion" ||
                name == "Bounds" ||
                name == "Rect" ||
                name == "Matrix4x4" ||
                name == "AnimationCurve") return true;
            return false;
        }
        public uint GetAcceptableFieldCount(TypeDefinition typeDef)
        {
            return (uint)GetAcceptableFields(typeDef).Length;
        }
        public bool DerivesFromUEObject(TypeDefinition typeDef)
        {
            if (typeDef.BaseType.FullName == "UnityEngine.Object" ||
                typeDef.FullName == "UnityEngine.Object")
                return true;
            if (typeDef.BaseType.FullName != "System.Object")
                return DerivesFromUEObject(typeDef.BaseType.Resolve());
            return false;
        }
        public bool IsAlignable(EnumValueTypes valueType)
        {
            if (valueType.Equals(EnumValueTypes.ValueType_Bool) ||
                valueType.Equals(EnumValueTypes.ValueType_Int8) ||
                valueType.Equals(EnumValueTypes.ValueType_UInt8) ||
                valueType.Equals(EnumValueTypes.ValueType_Int16) ||
                valueType.Equals(EnumValueTypes.ValueType_UInt16))
                return true;
            return false;
        }
        public bool IsValueType(TypeDefinition typeDef)
        {
            if (typeDef.IsValueType || typeDef.Name.Equals("String"))
                return true;
            if (typeDef.IsEnum)
                return true;
            return false;
        }
        public AssetTypeTemplateField SetArray(AssetTypeTemplateField field, TypeDefinition type)
        {
            AssetTypeTemplateField size = new AssetTypeTemplateField();
            size.name = "size";
            size.type = "int";
            size.valueType = EnumValueTypes.ValueType_Int32;
            size.isArray = false;
            size.align = false;
            size.hasValue = true;
            size.childrenCount = 0;
            size.children = new AssetTypeTemplateField[] { };

            AssetTypeTemplateField data = new AssetTypeTemplateField();
            data.name = string.Copy(field.name);
            data.type = string.Copy(field.type);
            data.valueType = field.valueType;
            data.isArray = false;
            data.align = false;//IsAlignable(field.valueType);
            data.hasValue = field.hasValue;
            data.childrenCount = field.childrenCount;
            data.children = field.children;

            AssetTypeTemplateField array = new AssetTypeTemplateField();
            array.name = string.Copy(field.name);
            array.type = "Array";
            array.valueType = EnumValueTypes.ValueType_None;
            array.isArray = true;
            array.align = true;
            array.hasValue = false;
            array.childrenCount = 2;
            array.children = new AssetTypeTemplateField[] {
                size, data
            };

            return array;
        }
        public void SetString(AssetTypeTemplateField field)
        {
            field.childrenCount = 1;

            AssetTypeTemplateField size = new AssetTypeTemplateField();
            size.name = "size";
            size.type = "int";
            size.valueType = EnumValueTypes.ValueType_Int32;
            size.isArray = false;
            size.align = false;
            size.hasValue = true;
            size.childrenCount = 0;
            size.children = new AssetTypeTemplateField[] { };

            AssetTypeTemplateField data = new AssetTypeTemplateField();
            data.name = "data";
            data.type = "char";
            data.valueType = EnumValueTypes.ValueType_UInt8;
            data.isArray = false;
            data.align = false;
            data.hasValue = true;
            data.childrenCount = 0;
            data.children = new AssetTypeTemplateField[] { };

            AssetTypeTemplateField array = new AssetTypeTemplateField();
            array.name = "Array";
            array.type = "Array";
            array.valueType = EnumValueTypes.ValueType_None;
            array.isArray = true;
            array.align = true;
            array.hasValue = false;
            array.childrenCount = 2;
            array.children = new AssetTypeTemplateField[] {
                size, data
            };

            field.children = new AssetTypeTemplateField[] {
                array
            };
        }
        public void SetSerialized(AssetTypeTemplateField field, TypeDefinition type)
        {
            AssetTypeTemplateField[] types = new AssetTypeTemplateField[] { };
            types = RecursiveTypeLoad(assembly.MainModule, type, types);
            //AssetTypeTemplateField[] types = ReadTypes(type);
            field.childrenCount = (uint)types.Length;
            field.children = types;
        }
        public void SetSpecialUnity(AssetTypeTemplateField field, TypeDefinition type)
        {
            switch (type.Name)
            {
                case "Gradient":
                    SetGradient(field);
                    break;
                case "AnimationCurve":
                    SetAnimationCurve(field);
                    break;
                case "LayerMask":
                    SetBitField(field);
                    break;
                case "Bounds":
                    SetAABB(field);
                    break;
                case "Rect":
                    SetRectf(field);
                    break;
                default:
                    SetSerialized(field, type);
                    break;
            }
        }
        //Todo, we may need some new deserializer file like classdatabase
        //Currently, you can generate them from the typetree in bundles generated from the editor
        public void SetGradient(AssetTypeTemplateField field)
        {
            field.childrenCount = 27;
            AssetTypeTemplateField key0 = CreateTemplateField("key0", "ColorRGBA", EnumValueTypes.ValueType_None, 4, RGBAf());
            AssetTypeTemplateField key1 = CreateTemplateField("key1", "ColorRGBA", EnumValueTypes.ValueType_None, 4, RGBAf());
            AssetTypeTemplateField key2 = CreateTemplateField("key2", "ColorRGBA", EnumValueTypes.ValueType_None, 4, RGBAf());
            AssetTypeTemplateField key3 = CreateTemplateField("key3", "ColorRGBA", EnumValueTypes.ValueType_None, 4, RGBAf());
            AssetTypeTemplateField key4 = CreateTemplateField("key4", "ColorRGBA", EnumValueTypes.ValueType_None, 4, RGBAf());
            AssetTypeTemplateField key5 = CreateTemplateField("key5", "ColorRGBA", EnumValueTypes.ValueType_None, 4, RGBAf());
            AssetTypeTemplateField key6 = CreateTemplateField("key6", "ColorRGBA", EnumValueTypes.ValueType_None, 4, RGBAf());
            AssetTypeTemplateField key7 = CreateTemplateField("key7", "ColorRGBA", EnumValueTypes.ValueType_None, 4, RGBAf());
            AssetTypeTemplateField ctime0 = CreateTemplateField("ctime0", "UInt16", EnumValueTypes.ValueType_UInt16);
            AssetTypeTemplateField ctime1 = CreateTemplateField("ctime1", "UInt16", EnumValueTypes.ValueType_UInt16);
            AssetTypeTemplateField ctime2 = CreateTemplateField("ctime2", "UInt16", EnumValueTypes.ValueType_UInt16);
            AssetTypeTemplateField ctime3 = CreateTemplateField("ctime3", "UInt16", EnumValueTypes.ValueType_UInt16);
            AssetTypeTemplateField ctime4 = CreateTemplateField("ctime4", "UInt16", EnumValueTypes.ValueType_UInt16);
            AssetTypeTemplateField ctime5 = CreateTemplateField("ctime5", "UInt16", EnumValueTypes.ValueType_UInt16);
            AssetTypeTemplateField ctime6 = CreateTemplateField("ctime6", "UInt16", EnumValueTypes.ValueType_UInt16);
            AssetTypeTemplateField ctime7 = CreateTemplateField("ctime7", "UInt16", EnumValueTypes.ValueType_UInt16);
            AssetTypeTemplateField atime0 = CreateTemplateField("atime0", "UInt16", EnumValueTypes.ValueType_UInt16);
            AssetTypeTemplateField atime1 = CreateTemplateField("atime1", "UInt16", EnumValueTypes.ValueType_UInt16);
            AssetTypeTemplateField atime2 = CreateTemplateField("atime2", "UInt16", EnumValueTypes.ValueType_UInt16);
            AssetTypeTemplateField atime3 = CreateTemplateField("atime3", "UInt16", EnumValueTypes.ValueType_UInt16);
            AssetTypeTemplateField atime4 = CreateTemplateField("atime4", "UInt16", EnumValueTypes.ValueType_UInt16);
            AssetTypeTemplateField atime5 = CreateTemplateField("atime5", "UInt16", EnumValueTypes.ValueType_UInt16);
            AssetTypeTemplateField atime6 = CreateTemplateField("atime6", "UInt16", EnumValueTypes.ValueType_UInt16);
            AssetTypeTemplateField atime7 = CreateTemplateField("atime7", "UInt16", EnumValueTypes.ValueType_UInt16);
            AssetTypeTemplateField m_Mode = CreateTemplateField("m_Mode", "int", EnumValueTypes.ValueType_Int32);
            AssetTypeTemplateField m_NumColorKeys = CreateTemplateField("m_NumColorKeys", "UInt8", EnumValueTypes.ValueType_UInt8);
            AssetTypeTemplateField m_NumAlphaKeys = CreateTemplateField("m_NumAlphaKeys", "UInt8", EnumValueTypes.ValueType_UInt8, false, true);
            field.children = new AssetTypeTemplateField[] {
                key0, key1, key2, key3, key4, key5, key6, key7, ctime0, ctime1, ctime2, ctime3, ctime4, ctime5, ctime6, ctime7, atime0, atime1, atime2, atime3, atime4, atime5, atime6, atime7, m_Mode, m_NumColorKeys, m_NumAlphaKeys
            };
        }
        public AssetTypeTemplateField[] RGBAf()
        {
            AssetTypeTemplateField r = CreateTemplateField("r", "float", EnumValueTypes.ValueType_Float);
            AssetTypeTemplateField g = CreateTemplateField("g", "float", EnumValueTypes.ValueType_Float);
            AssetTypeTemplateField b = CreateTemplateField("b", "float", EnumValueTypes.ValueType_Float);
            AssetTypeTemplateField a = CreateTemplateField("a", "float", EnumValueTypes.ValueType_Float);
            return new AssetTypeTemplateField[] { r, g, b, a };
        }
        public void SetAnimationCurve(AssetTypeTemplateField field)
        {
            field.childrenCount = 4;
            AssetTypeTemplateField time = CreateTemplateField("time", "float", EnumValueTypes.ValueType_Float);
            AssetTypeTemplateField value = CreateTemplateField("value", "float", EnumValueTypes.ValueType_Float);
            AssetTypeTemplateField inSlope = CreateTemplateField("inSlope", "float", EnumValueTypes.ValueType_Float);
            AssetTypeTemplateField outSlope = CreateTemplateField("outSlope", "float", EnumValueTypes.ValueType_Float);
            AssetTypeTemplateField size = CreateTemplateField("size", "int", EnumValueTypes.ValueType_Int32);
            AssetTypeTemplateField data = CreateTemplateField("data", "Keyframe", EnumValueTypes.ValueType_None, 4, new AssetTypeTemplateField[] {
                time, value, inSlope, outSlope
            });
            AssetTypeTemplateField Array = CreateTemplateField("Array", "Array", EnumValueTypes.ValueType_Array, true, false, 2, new AssetTypeTemplateField[] {
                size, data
            });
            AssetTypeTemplateField m_Curve = CreateTemplateField("m_Curve", "vector", EnumValueTypes.ValueType_None, 1, new AssetTypeTemplateField[] {
                Array
            });
            AssetTypeTemplateField m_PreInfinity = CreateTemplateField("m_PreInfinity", "int", EnumValueTypes.ValueType_Int32);
            AssetTypeTemplateField m_PostInfinity = CreateTemplateField("m_PostInfinity", "int", EnumValueTypes.ValueType_Int32);
            AssetTypeTemplateField m_RotationOrder = CreateTemplateField("m_RotationOrder", "int", EnumValueTypes.ValueType_Int32);
            field.children = new AssetTypeTemplateField[] {
                m_Curve, m_PreInfinity, m_PostInfinity, m_RotationOrder
            };
        }
        public void SetBitField(AssetTypeTemplateField field)
        {
            field.childrenCount = 1;
            AssetTypeTemplateField m_Bits = CreateTemplateField("m_Bits", "unsigned int", EnumValueTypes.ValueType_UInt32);
            field.children = new AssetTypeTemplateField[] {
                m_Bits
            };
        }
        public void SetAABB(AssetTypeTemplateField field)
        {
            field.childrenCount = 2;
            AssetTypeTemplateField m_Center = CreateTemplateField("m_Center", "Vector3f", EnumValueTypes.ValueType_None, 3, VECf());
            AssetTypeTemplateField m_Extent = CreateTemplateField("m_Extent", "Vector3f", EnumValueTypes.ValueType_None, 3, VECf());
            field.children = new AssetTypeTemplateField[] {
                m_Center, m_Extent
            };
        }
        public AssetTypeTemplateField[] VECf()
        {
            AssetTypeTemplateField x = CreateTemplateField("x", "float", EnumValueTypes.ValueType_Float);
            AssetTypeTemplateField y = CreateTemplateField("y", "float", EnumValueTypes.ValueType_Float);
            AssetTypeTemplateField z = CreateTemplateField("z", "float", EnumValueTypes.ValueType_Float);
            return new AssetTypeTemplateField[] { x, y, z };
        }
        public void SetRectf(AssetTypeTemplateField field)
        {
            field.childrenCount = 4;
            AssetTypeTemplateField x = CreateTemplateField("x", "float", EnumValueTypes.ValueType_Float);
            AssetTypeTemplateField y = CreateTemplateField("y", "float", EnumValueTypes.ValueType_Float);
            AssetTypeTemplateField width = CreateTemplateField("width", "float", EnumValueTypes.ValueType_Float);
            AssetTypeTemplateField height = CreateTemplateField("height", "float", EnumValueTypes.ValueType_Float);
            field.children = new AssetTypeTemplateField[] {
                x, y, width, height
            };
        }
        public void SetPPtr(AssetTypeTemplateField field)
        {
            field.type = $"PPtr<{field.type}>";
            field.childrenCount = 2;

            AssetTypeTemplateField fileID = new AssetTypeTemplateField();
            fileID.name = "m_FileID";
            fileID.type = "int";
            fileID.valueType = EnumValueTypes.ValueType_Int32;
            fileID.isArray = false;
            fileID.align = false;
            fileID.hasValue = true;
            fileID.childrenCount = 0;
            fileID.children = new AssetTypeTemplateField[] { };

            AssetTypeTemplateField pathID = new AssetTypeTemplateField();
            pathID.name = "m_PathID";
            pathID.type = "SInt64";
            pathID.valueType = EnumValueTypes.ValueType_Int64;
            pathID.isArray = false;
            pathID.align = false;
            pathID.hasValue = true;
            pathID.childrenCount = 0;
            pathID.children = new AssetTypeTemplateField[] { };

            field.children = new AssetTypeTemplateField[] {
                fileID, pathID
            };
        }

        public AssetTypeTemplateField CreateTemplateField(string name, string type, EnumValueTypes valueType)
        {
            return CreateTemplateField(name, type, valueType, false, false, 0, null);
        }
        public AssetTypeTemplateField CreateTemplateField(string name, string type, EnumValueTypes valueType, bool isArray, bool align)
        {
            return CreateTemplateField(name, type, valueType, isArray, align, 0, null);
        }
        public AssetTypeTemplateField CreateTemplateField(string name, string type, EnumValueTypes valueType, uint childrenCount, AssetTypeTemplateField[] children)
        {
            return CreateTemplateField(name, type, valueType, false, false, childrenCount, children);
        }
        public AssetTypeTemplateField CreateTemplateField(string name, string type, EnumValueTypes valueType, bool isArray, bool align, uint childrenCount, AssetTypeTemplateField[] children)
        {
            AssetTypeTemplateField field = new AssetTypeTemplateField();
            field.name = name;
            field.type = type;
            field.valueType = valueType;
            field.isArray = isArray;
            field.align = align;
            field.hasValue = (valueType == EnumValueTypes.ValueType_None) ? false : true;
            field.childrenCount = childrenCount;
            field.children = children;
            
            return field;
        }
    }
}<|MERGE_RESOLUTION|>--- conflicted
+++ resolved
@@ -89,16 +89,12 @@
                 {
                     field.childrenCount = 0;
                     field.children = new AssetTypeTemplateField[] { };
-                } else if (DerivesFromUEObject(fieldType))
-                {
-                    SetPPtr(field);
                 } else if (fieldType.Name.Equals("String"))
                 {
                     SetString(field);
-                }else if (IsAcceptableUnityType(fieldType))
+                } else if (IsAcceptableUnityType(fieldType))
                 {
                     SetSpecialUnity(field, fieldType);
-<<<<<<< HEAD
                 } else if (DerivesFromUEObject(fieldType))
                 {
                     SetPPtr(field);
@@ -106,9 +102,6 @@
                 {
                     SetSerialized(field, fieldType);
                 }
-=======
-                } 
->>>>>>> 7bee484c
                 string baseFieldType = fieldDef.FieldType.Name;
                 if ((baseFieldType.EndsWith("[]") && !baseFieldType.EndsWith("[][]")) //IsArray won't work here for whatever reason
                     || baseFieldType.StartsWith("List"))
